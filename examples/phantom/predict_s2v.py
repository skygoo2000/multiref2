import os
import sys
import json

from safetensors.torch import load_file
import numpy as np
import torch
from diffusers import FlowMatchEulerDiscreteScheduler
from omegaconf import OmegaConf
from PIL import Image
from transformers import AutoTokenizer

current_file_path = os.path.abspath(__file__)
project_roots = [os.path.dirname(current_file_path), os.path.dirname(os.path.dirname(current_file_path)), os.path.dirname(os.path.dirname(os.path.dirname(current_file_path)))]
for project_root in project_roots:
    sys.path.insert(0, project_root) if project_root not in sys.path else None

from videox_fun.dist import set_multi_gpus_devices, shard_model
from videox_fun.models import (AutoencoderKLWan, AutoTokenizer,
                               WanT5EncoderModel, Wan2_1RefTransformer3DModel)
from videox_fun.models.cache_utils import get_teacache_coefficients
from videox_fun.pipeline import WanFunPhantomPipeline
from videox_fun.utils.fp8_optimization import (convert_model_weight_to_float8,
                                               convert_weight_dtype_wrapper,
                                               replace_parameters_by_name)
from videox_fun.utils.lora_utils import merge_lora, unmerge_lora
from videox_fun.utils.utils import (filter_kwargs, get_image_latent,
                                    save_videos_grid)
import cv2
from videox_fun.utils.fm_solvers import FlowDPMSolverMultistepScheduler
from videox_fun.utils.fm_solvers_unipc import FlowUniPCMultistepScheduler

# GPU memory mode, which can be chosen in [model_full_load, model_full_load_and_qfloat8, model_cpu_offload, model_cpu_offload_and_qfloat8, sequential_cpu_offload].
# model_full_load means that the entire model will be moved to the GPU.
# 
# model_full_load_and_qfloat8 means that the entire model will be moved to the GPU,
# and the transformer model has been quantized to float8, which can save more GPU memory. 
# 
# model_cpu_offload means that the entire model will be moved to the CPU after use, which can save some GPU memory.
# 
# model_cpu_offload_and_qfloat8 indicates that the entire model will be moved to the CPU after use, 
# and the transformer model has been quantized to float8, which can save more GPU memory. 
# 
# sequential_cpu_offload means that each layer of the model will be moved to the CPU after use, 
# resulting in slower speeds but saving a large amount of GPU memory.
GPU_memory_mode     = "model_full_load"
# Multi GPUs config
# Please ensure that the product of ulysses_degree and ring_degree equals the number of GPUs used. 
# For example, if you are using 8 GPUs, you can set ulysses_degree = 2 and ring_degree = 4.
# If you are using 1 GPU, you can set ulysses_degree = 1 and ring_degree = 1.
ulysses_degree      = 1
ring_degree         = 1
# Use FSDP to save more GPU memory in multi gpus.
fsdp_dit            = False
fsdp_text_encoder   = False
# Compile will give a speedup in fixed resolution and need a little GPU memory. 
# The compile_dit is not compatible with the fsdp_dit and sequential_cpu_offload.
compile_dit         = False

# Support TeaCache.
enable_teacache     = False
# Recommended to be set between 0.05 and 0.30. A larger threshold can cache more steps, speeding up the inference process, 
# but it may cause slight differences between the generated content and the original content.
# # --------------------------------------------------------------------------------------------------- #
# | Model Name          | threshold | Model Name          | threshold | Model Name          | threshold |
# | Wan2.1-T2V-1.3B     | 0.05~0.10 | Wan2.1-T2V-14B      | 0.10~0.15 | Wan2.1-I2V-14B-720P | 0.20~0.30 |
# | Wan2.1-I2V-14B-480P | 0.20~0.25 | Wan2.1-Fun-*-1.3B-* | 0.05~0.10 | Wan2.1-Fun-*-14B-*  | 0.20~0.30 |
# # --------------------------------------------------------------------------------------------------- #
teacache_threshold  = 0.10
# The number of steps to skip TeaCache at the beginning of the inference process, which can
# reduce the impact of TeaCache on generated video quality.
num_skip_start_steps = 5
# Whether to offload TeaCache tensors to cpu to save a little bit of GPU memory.
teacache_offload    = False

# Skip some cfg steps in inference
# Recommended to be set between 0.00 and 0.25
cfg_skip_ratio      = 0

# Riflex config
enable_riflex       = False
# Index of intrinsic frequency
riflex_k            = 6

# Config and model path
config_path         = "config/wan2.1/wan_civitai.yaml"
# model path
model_name          = "models/Diffusion_Transformer/Wan2.1-T2V-1.3B"

# Choose the sampler in "Flow", "Flow_Unipc", "Flow_DPM++"
sampler_name        = "Flow_Unipc"
# [NOTE]: Noise schedule shift parameter. Affects temporal dynamics. 
# Used when the sampler is in "Flow_Unipc", "Flow_DPM++".
# If you want to generate a 480p video, it is recommended to set the shift value to 3.0.
# If you want to generate a 720p video, it is recommended to set the shift value to 5.0.
shift               = 5 

# Load pretrained model if need
transformer_path    = "models/Personalized_Model/phantom-1.3B/Phantom-Wan-1.3B.pth" 
vae_path            = None
lora_path           = None

# Other params
sample_size         = [256, 448]
video_length        = 49
fps                 = 16

# Use torch.float16 if GPU does not support torch.bfloat16
# ome graphics cards, such as v100, 2080ti, do not support torch.bfloat16
weight_dtype            = torch.bfloat16
subject_ref_images      = "asset/ref_1.png"

# 使用更长的neg prompt如"模糊，突变，变形，失真，画面暗，文本字幕，画面固定，连环画，漫画，线稿，没有主体。"，可以增加稳定性
# 在neg prompt中添加"安静，固定"等词语可以增加动态性。
<<<<<<< HEAD
prompt                  = "this object is on the center of the table in a room"
=======
prompt                  = "this object is on a table in kitchen."
>>>>>>> 46936a18
negative_prompt         = "色调艳丽，过曝，静态，细节模糊不清，字幕，风格，作品，画作，画面，静止，整体发灰，最差质量，低质量，JPEG压缩残留，丑陋的，残缺的，多余的手指，画得不好的手部，画得不好的脸部，畸形的，毁容的，形态畸形的肢体，手指融合，静止不动的画面，杂乱的背景，三条腿，背景人很多，倒着走"

# Using longer neg prompt such as "Blurring, mutation, deformation, distortion, dark and solid, comics, text subtitles, line art." can increase stability
# Adding words such as "quiet, solid" to the neg prompt can increase dynamism.
# prompt                  = "A young woman with beautiful, clear eyes and blonde hair stands in the forest, wearing a white dress and a crown. Her expression is serene, reminiscent of a movie star, with fair and youthful skin. Her brown long hair flows in the wind. The video quality is very high, with a clear view. High quality, masterpiece, best quality, high resolution, ultra-fine, fantastical."
# negative_prompt         = "Twisted body, limb deformities, text captions, comic, static, ugly, error, messy code."
<<<<<<< HEAD
guidance_scale          = 5
seed                    = 43
num_inference_steps     = 50
lora_weight             = 0.55
save_path               = "samples/phantom1.3b/original/t0gap1"
=======
guidance_scale          = 6.0
seed                    = 42
num_inference_steps     = 50
lora_weight             = 0.55
save_path               = "samples/phantom1.3b/original"
>>>>>>> 46936a18

def get_video_frames_as_latent(video_path, sample_size, padding=False, max_frames=None):
    """
    Extract frames from a video file and convert to latent format.
    Randomly and uniformly samples 4 frames from the video.
    
    Args:
        video_path: Path to video file
        sample_size: [height, width] target size
        padding: Whether to pad the frames
        max_frames: Maximum number of frames to extract (deprecated, always samples 4 frames)
    
    Returns:
        torch.Tensor: Video frames in format [1, C, F, H, W]
    """
    from decord import VideoReader
    
    vr = VideoReader(video_path)
    total_frames = len(vr)
    
    # Randomly and uniformly sample 4 frames
    num_sample_frames = 4
    if total_frames <= num_sample_frames:
        # If video has 4 or fewer frames, use all frames
        frame_indices = list(range(total_frames))
    else:
        # Uniformly sample 4 frames
        frame_indices = np.linspace(0, total_frames - 1, num_sample_frames, dtype=int).tolist()
    
    # Process each sampled frame using get_image_latent
    ref_list = []
    for idx in frame_indices:
        frame = vr[idx].asnumpy()
        # Convert to PIL Image
        frame_pil = Image.fromarray(frame)
        
        # Use get_image_latent to process (returns [1, C, 1, H, W])
        frame_latent = get_image_latent(ref_image=frame_pil, sample_size=sample_size, padding=padding)
        # Squeeze the frame dimension: [1, C, 1, H, W] -> [1, C, H, W]
        frame_latent = frame_latent.squeeze(2)
        ref_list.append(frame_latent)
    
    # Concatenate all frames: list of [1, C, H, W] -> [1, C, F, H, W]
    frames_tensor = torch.cat([f.unsqueeze(2) for f in ref_list], dim=2)
    
    return frames_tensor

device = set_multi_gpus_devices(ulysses_degree, ring_degree)
config = OmegaConf.load(config_path)

transformer = Wan2_1RefTransformer3DModel.from_pretrained(
    os.path.join(model_name, config['transformer_additional_kwargs'].get('transformer_subpath', 'transformer')),
    transformer_additional_kwargs=OmegaConf.to_container(config['transformer_additional_kwargs']),
    low_cpu_mem_usage=False,
    torch_dtype=weight_dtype,
)

if transformer_path is not None:
    print(f"From checkpoint: {transformer_path}")
    if transformer_path.endswith("safetensors"):
        from safetensors.torch import load_file, safe_open
    
    if os.path.isdir(transformer_path):
        index_files = [f for f in os.listdir(transformer_path) if f.endswith('.safetensors.index.json')]
        
        if index_files:
            index_file = os.path.join(transformer_path, index_files[0])
            with open(index_file, 'r') as f:
                index = json.load(f)
            state_dict = {}
            weight_map = index["weight_map"]
            shard_files = set(weight_map.values())
            for shard_file in shard_files:
                shard_path = os.path.join(transformer_path, shard_file)
                shard_state_dict = load_file(shard_path)
                state_dict.update(shard_state_dict)
        else:
            safetensors_files = [f for f in os.listdir(transformer_path) if f.endswith('.safetensors')]
            if not safetensors_files:
                raise FileNotFoundError(f"No .safetensors files found in directory: {transformer_path}")
            
            state_dict = {}
            for safetensors_file in safetensors_files:
                safetensors_path = os.path.join(transformer_path, safetensors_file)
                shard_state_dict = load_file(safetensors_path)
                state_dict.update(shard_state_dict)
    
    elif transformer_path.endswith("safetensors"):
        from safetensors.torch import load_file
        state_dict = load_file(transformer_path)
    else:
        state_dict = torch.load(transformer_path, map_location="cpu")
    state_dict = state_dict["state_dict"] if "state_dict" in state_dict else state_dict

    m, u = transformer.load_state_dict(state_dict, strict=False)
    print(f"missing keys: {len(m)}, unexpected keys: {len(u)}")

# Get Vae
vae = AutoencoderKLWan.from_pretrained(
    os.path.join(model_name, config['vae_kwargs'].get('vae_subpath', 'vae')),
    additional_kwargs=OmegaConf.to_container(config['vae_kwargs']),
).to(weight_dtype)

if vae_path is not None:
    print(f"From checkpoint: {vae_path}")
    if vae_path.endswith("safetensors"):
        from safetensors.torch import load_file, safe_open
        state_dict = load_file(vae_path)
    else:
        state_dict = torch.load(vae_path, map_location="cpu")
    state_dict = state_dict["state_dict"] if "state_dict" in state_dict else state_dict

    m, u = vae.load_state_dict(state_dict, strict=False)
    print(f"missing keys: {len(m)}, unexpected keys: {len(u)}")

# Get Tokenizer
tokenizer = AutoTokenizer.from_pretrained(
    os.path.join(model_name, config['text_encoder_kwargs'].get('tokenizer_subpath', 'tokenizer')),
)

# Get Text encoder
text_encoder = WanT5EncoderModel.from_pretrained(
    os.path.join(model_name, config['text_encoder_kwargs'].get('text_encoder_subpath', 'text_encoder')),
    additional_kwargs=OmegaConf.to_container(config['text_encoder_kwargs']),
    low_cpu_mem_usage=False,
    torch_dtype=weight_dtype,
)
text_encoder = text_encoder.eval()

# Get Scheduler
Chosen_Scheduler = scheduler_dict = {
    "Flow": FlowMatchEulerDiscreteScheduler,
    "Flow_Unipc": FlowUniPCMultistepScheduler,
    "Flow_DPM++": FlowDPMSolverMultistepScheduler,
}[sampler_name]
if sampler_name == "Flow_Unipc" or sampler_name == "Flow_DPM++":
    config['scheduler_kwargs']['shift'] = 1
scheduler = Chosen_Scheduler(
    **filter_kwargs(Chosen_Scheduler, OmegaConf.to_container(config['scheduler_kwargs']))
)

# Get Pipeline
pipeline = WanFunPhantomPipeline(
    transformer=transformer,
    vae=vae,
    tokenizer=tokenizer,
    text_encoder=text_encoder,
    scheduler=scheduler
)
if ulysses_degree > 1 or ring_degree > 1:
    from functools import partial
    transformer.enable_multi_gpus_inference()
    if fsdp_dit:
        shard_fn = partial(shard_model, device_id=device, param_dtype=weight_dtype)
        pipeline.transformer = shard_fn(pipeline.transformer)
        print("Add FSDP DIT")
    if fsdp_text_encoder:
        shard_fn = partial(shard_model, device_id=device, param_dtype=weight_dtype)
        pipeline.text_encoder = shard_fn(pipeline.text_encoder)
        print("Add FSDP TEXT ENCODER")

if compile_dit:
    for i in range(len(pipeline.transformer.blocks)):
        pipeline.transformer.blocks[i] = torch.compile(pipeline.transformer.blocks[i])
    print("Add Compile")

if GPU_memory_mode == "sequential_cpu_offload":
    replace_parameters_by_name(transformer, ["modulation",], device=device)
    transformer.freqs = transformer.freqs.to(device=device)
    pipeline.enable_sequential_cpu_offload(device=device)
elif GPU_memory_mode == "model_cpu_offload_and_qfloat8":
    convert_model_weight_to_float8(transformer, exclude_module_name=["modulation",], device=device)
    convert_weight_dtype_wrapper(transformer, weight_dtype)
    pipeline.enable_model_cpu_offload(device=device)
elif GPU_memory_mode == "model_cpu_offload":
    pipeline.enable_model_cpu_offload(device=device)
elif GPU_memory_mode == "model_full_load_and_qfloat8":
    convert_model_weight_to_float8(transformer, exclude_module_name=["modulation",], device=device)
    convert_weight_dtype_wrapper(transformer, weight_dtype)
    pipeline.to(device=device)
else:
    pipeline.to(device=device)

coefficients = get_teacache_coefficients(model_name) if enable_teacache else None
if coefficients is not None:
    print(f"Enable TeaCache with threshold {teacache_threshold} and skip the first {num_skip_start_steps} steps.")
    pipeline.transformer.enable_teacache(
        coefficients, num_inference_steps, teacache_threshold, num_skip_start_steps=num_skip_start_steps, offload=teacache_offload
    )

if cfg_skip_ratio is not None:
    print(f"Enable cfg_skip_ratio {cfg_skip_ratio}.")
    pipeline.transformer.enable_cfg_skip(cfg_skip_ratio, num_inference_steps)

generator = torch.Generator(device=device).manual_seed(seed)

if lora_path is not None:
    pipeline = merge_lora(pipeline, lora_path, lora_weight, device=device)

with torch.no_grad():
    video_length = int((video_length - 1) // vae.config.temporal_compression_ratio * vae.config.temporal_compression_ratio) + 1 if video_length != 1 else 1
    latent_frames = (video_length - 1) // vae.config.temporal_compression_ratio + 1

    if enable_riflex:
        pipeline.transformer.enable_riflex(k = riflex_k, L_test = latent_frames)

    if subject_ref_images is not None:
        # If subject_ref_images is a string (single video/image path), convert to list
        if isinstance(subject_ref_images, str):
            subject_ref_images = [subject_ref_images]
        
        processed_refs = []
        for _subject_ref_image in subject_ref_images:
            # Check if it's a video file
            if _subject_ref_image.endswith(('.mp4', '.avi', '.mov', '.mkv', '.webm')):
                # Load video frames
                frames = get_video_frames_as_latent(_subject_ref_image, sample_size=sample_size, padding=True)
                processed_refs.append(frames)
            else:
                # Load single image
                img = get_image_latent(_subject_ref_image, sample_size=sample_size, padding=True)
                processed_refs.append(img)
        
        subject_ref_images = torch.cat(processed_refs, dim=2)

    sample = pipeline(
        prompt, 
        num_frames = video_length,
        negative_prompt = negative_prompt,
        height      = sample_size[0],
        width       = sample_size[1],
        generator   = generator,
        guidance_scale = guidance_scale,
        num_inference_steps = num_inference_steps,

        subject_ref_images = subject_ref_images,
        shift = shift,
    ).videos

if lora_path is not None:
    pipeline = unmerge_lora(pipeline, lora_path, lora_weight, device=device)

def save_results():
    if not os.path.exists(save_path):
        os.makedirs(save_path, exist_ok=True)

    index = len([path for path in os.listdir(save_path)]) + 1
    prefix = str(index).zfill(8)
    if video_length == 1:
        video_path = os.path.join(save_path, prefix + ".png")

        image = sample[0, :, 0]
        image = image.transpose(0, 1).transpose(1, 2)
        image = (image * 255).numpy().astype(np.uint8)
        image = Image.fromarray(image)
        image.save(video_path)
    else:
        video_path = os.path.join(save_path, prefix + ".mp4")
        save_videos_grid(sample, video_path, fps=fps)

if ulysses_degree * ring_degree > 1:
    import torch.distributed as dist
    if dist.get_rank() == 0:
        save_results()
else:
    save_results()<|MERGE_RESOLUTION|>--- conflicted
+++ resolved
@@ -112,30 +112,18 @@
 
 # 使用更长的neg prompt如"模糊，突变，变形，失真，画面暗，文本字幕，画面固定，连环画，漫画，线稿，没有主体。"，可以增加稳定性
 # 在neg prompt中添加"安静，固定"等词语可以增加动态性。
-<<<<<<< HEAD
 prompt                  = "this object is on the center of the table in a room"
-=======
-prompt                  = "this object is on a table in kitchen."
->>>>>>> 46936a18
 negative_prompt         = "色调艳丽，过曝，静态，细节模糊不清，字幕，风格，作品，画作，画面，静止，整体发灰，最差质量，低质量，JPEG压缩残留，丑陋的，残缺的，多余的手指，画得不好的手部，画得不好的脸部，畸形的，毁容的，形态畸形的肢体，手指融合，静止不动的画面，杂乱的背景，三条腿，背景人很多，倒着走"
 
 # Using longer neg prompt such as "Blurring, mutation, deformation, distortion, dark and solid, comics, text subtitles, line art." can increase stability
 # Adding words such as "quiet, solid" to the neg prompt can increase dynamism.
 # prompt                  = "A young woman with beautiful, clear eyes and blonde hair stands in the forest, wearing a white dress and a crown. Her expression is serene, reminiscent of a movie star, with fair and youthful skin. Her brown long hair flows in the wind. The video quality is very high, with a clear view. High quality, masterpiece, best quality, high resolution, ultra-fine, fantastical."
 # negative_prompt         = "Twisted body, limb deformities, text captions, comic, static, ugly, error, messy code."
-<<<<<<< HEAD
-guidance_scale          = 5
-seed                    = 43
-num_inference_steps     = 50
-lora_weight             = 0.55
-save_path               = "samples/phantom1.3b/original/t0gap1"
-=======
 guidance_scale          = 6.0
 seed                    = 42
 num_inference_steps     = 50
 lora_weight             = 0.55
 save_path               = "samples/phantom1.3b/original"
->>>>>>> 46936a18
 
 def get_video_frames_as_latent(video_path, sample_size, padding=False, max_frames=None):
     """
