--- conflicted
+++ resolved
@@ -184,7 +184,6 @@
             val_frames = args.video_sample_n_frames
             logger.info(f"Using default validation size: {val_height}x{val_width}, {val_frames} frames")
         
-<<<<<<< HEAD
         # Load validation reference if provided
         validation_ref = None
         if args.validation_ref_path is not None:
@@ -244,8 +243,6 @@
                     logger.warning(f"Failed to load reference video: {e}, will use generated first frame instead")
                     validation_ref = None
         
-=======
->>>>>>> 46936a18
         scheduler = FlowMatchEulerDiscreteScheduler(
             **filter_kwargs(FlowMatchEulerDiscreteScheduler, OmegaConf.to_container(config['scheduler_kwargs']))
         )
@@ -361,11 +358,7 @@
                     sample_with_ref = pipeline(
                         args.validation_prompts[i],
                         num_frames = val_frames,
-<<<<<<< HEAD
-                        negative_prompt = "色调艳丽，过曝，静态，细节模糊不清，字幕，风格，作品，画作，画面，静止，整体发灰，最差质量，低质量", 
-=======
                         negative_prompt = "色调艳丽，过曝，静态，细节模糊不清，字幕，风格，作品，画作，画面，静止，整体发灰，最差质量，低质量，JPEG压缩残留，丑陋的，残缺的，多余的手指，画得不好的手部，画得不好的脸部，畸形的，毁容的，形态畸形的肢体，手指融合，静止不动的画面，杂乱的背景，三条腿，背景人很多，倒着走", 
->>>>>>> 46936a18
                         height      = val_height,
                         width       = val_width,
                         generator   = generator,
@@ -1769,13 +1762,6 @@
 
     # Helper function to load phantom weights (supports .pth, .safetensors, and sharded safetensors)
     def load_phantom_weights(weight_path):
-<<<<<<< HEAD
-        """Load phantom weights from file or directory"""
-        from safetensors.torch import load_file
-        import json
-        
-        # Direct file path
-=======
         """Load phantom weights from file or directory
         
         Supports:
@@ -1793,7 +1779,6 @@
         print(f"Attempting to load phantom weights from: {weight_path}")
         
         # Direct file
->>>>>>> 46936a18
         if os.path.isfile(weight_path):
             if weight_path.endswith('.pth'):
                 print(f"Loading phantom weights from .pth file: {weight_path}")
@@ -1803,122 +1788,6 @@
                 print(f"Loading phantom weights from .safetensors file: {weight_path}")
                 state_dict = load_file(weight_path)
                 return {k: v.to("cpu") for k, v in state_dict.items()}, weight_path
-<<<<<<< HEAD
-            else:
-                print(f"Warning: Unsupported file format: {weight_path}")
-                return None, None
-        
-        # Directory path
-        if not os.path.isdir(weight_path):
-            return None, None
-        
-        # Check for sharded safetensors (Phantom-14B style)
-        index_files = [f for f in os.listdir(weight_path) if f.endswith('.safetensors.index.json')]
-        if index_files:
-            index_path = os.path.join(weight_path, index_files[0])
-            print(f"Loading sharded safetensors from: {index_path}")
-            with open(index_path, "r") as f:
-                index = json.load(f)
-            
-            state_dict = {}
-            shard_files = set(index["weight_map"].values())
-            for shard_file in sorted(shard_files):
-                print(f"  Loading shard: {shard_file}")
-                shard_state = load_file(os.path.join(weight_path, shard_file))
-                state_dict.update({k: v.to("cpu") for k, v in shard_state.items()})
-            
-            print(f"  Total loaded keys: {len(state_dict)}")
-            return state_dict, weight_path
-        
-        # Check for single safetensors file
-        safetensors_files = [f for f in os.listdir(weight_path) if f.endswith('.safetensors') 
-                            and 'phantom' in f.lower() and 'vae' not in f.lower()]
-        if not safetensors_files:
-            safetensors_files = [f for f in os.listdir(weight_path) 
-                                if f.endswith('.safetensors') and 'vae' not in f.lower()]
-        
-        if safetensors_files:
-            file_path = os.path.join(weight_path, safetensors_files[0])
-            print(f"Loading phantom weights from: {file_path}")
-            state_dict = load_file(file_path)
-            return {k: v.to("cpu") for k, v in state_dict.items()}, file_path
-        
-        # Check for .pth file
-        pth_files = [f for f in os.listdir(weight_path) if f.endswith('.pth') 
-                    and 'phantom' in f.lower() and 'vae' not in f.lower()]
-        if not pth_files:
-            pth_files = [f for f in os.listdir(weight_path) 
-                        if f.endswith('.pth') and 'vae' not in f.lower()]
-        if not pth_files:
-            pth_files = [f for f in os.listdir(weight_path) if f.endswith('.pth')]
-        
-        if pth_files:
-            file_path = os.path.join(weight_path, pth_files[0])
-            print(f"Loading phantom weights from: {file_path}")
-            state_dict = torch.load(file_path, map_location="cpu")
-            return state_dict.get("state_dict", state_dict), file_path
-        
-        return None, None
-    
-    # Helper function to apply phantom weights to model
-    def apply_phantom_weights(state_dict, source_path):
-        """Apply phantom weights to transformer model with validation"""
-        trainable_module_names = set(args.trainable_modules + args.trainable_modules_low_learning_rate)
-        model_keys = set(transformer3d.state_dict().keys())
-        phantom_keys = set(state_dict.keys())
-        
-        # Handle 'module.' prefix for DDP/DeepSpeed/FSDP
-        needs_module_prefix = any(k.startswith('module.') for k in model_keys)
-        has_module_prefix = any(k.startswith('module.') for k in phantom_keys)
-        
-        if needs_module_prefix and not has_module_prefix:
-            print(f"Adding 'module.' prefix for DDP/DeepSpeed/FSDP compatibility")
-            state_dict = {f'module.{k}': v for k, v in state_dict.items()}
-            phantom_keys = set(state_dict.keys())
-        
-        m, u = transformer3d.load_state_dict(state_dict, strict=False)
-        
-        # Print summary
-        print(f"\n{'='*60}")
-        print(f"Phantom weight loading summary:")
-        print(f"  - Source: {source_path}")
-        print(f"  - Phantom parameters: {len(state_dict)} keys")
-        print(f"  - Model parameters: {len(model_keys)} keys")
-        print(f"  - Successfully loaded: {len(phantom_keys & model_keys)} keys")
-        print(f"  - Missing keys: {len(m)}")
-        print(f"  - Unexpected keys: {len(u)}")
-        
-        if len(u) > 0:
-            print(f"\n  Sample unexpected keys: {list(u)[:3]}")
-            print(f"  Sample model keys: {list(model_keys)[:3]}")
-        
-        # Validate trainable modules
-        loaded_trainable = [k for k in phantom_keys if any(mod in k for mod in trainable_module_names)]
-        matched_trainable = [k for k in loaded_trainable if k in model_keys]
-        print(f"\n  - Trainable modules in phantom: {len(loaded_trainable)}")
-        print(f"  - Trainable modules matched: {len(matched_trainable)}")
-        if matched_trainable:
-            print(f"    Examples: {matched_trainable[:3]}")
-        print(f"{'='*60}\n")
-    
-    # Potentially load in the weights and states from a previous save
-    if args.resume_from_checkpoint:
-        # Try to load phantom weights
-        state_dict, source_path = load_phantom_weights(args.resume_from_checkpoint)
-        
-        if state_dict is not None:
-            # It's a phantom weight file/directory
-            apply_phantom_weights(state_dict, source_path)
-            initial_global_step = 0
-        else:
-            # It's a training checkpoint - handle "latest" or specific checkpoint path
-            if args.resume_from_checkpoint == "latest":
-                dirs = os.listdir(args.output_dir)
-                dirs = [d for d in dirs if d.startswith("checkpoint")]
-                dirs = sorted(dirs, key=lambda x: int(x.split("-")[1]))
-                path = dirs[-1] if len(dirs) > 0 else None
-            else:
-=======
             elif weight_path.endswith('.safetensors.index.json'):
                 # Handle sharded safetensors index file directly
                 print(f"Loading sharded safetensors from index file: {weight_path}")
@@ -2049,7 +1918,6 @@
                 dirs = sorted(dirs, key=lambda x: int(x.split("-")[1]))
                 path = dirs[-1] if len(dirs) > 0 else None
             else:
->>>>>>> 46936a18
                 path = os.path.basename(args.resume_from_checkpoint)
             
             if path is None:
@@ -2072,8 +1940,6 @@
                 
                 accelerator.print(f"Resuming from checkpoint {path}")
                 accelerator.load_state(os.path.join(args.output_dir, path))
-<<<<<<< HEAD
-=======
         else:
             # Try to load phantom weights
             state_dict, source_path = load_phantom_weights(args.resume_from_checkpoint)
@@ -2088,7 +1954,6 @@
                 )
                 args.resume_from_checkpoint = None
                 initial_global_step = 0
->>>>>>> 46936a18
     else:
         initial_global_step = 0
 
